--- conflicted
+++ resolved
@@ -1,12 +1,8 @@
 from abc import ABC, abstractmethod
 import torch
 from .. import utils
-<<<<<<< HEAD
-from babyai.agents.bot import Bot, BotAdvisor
+from babyai.bot import Bot, BotAdvisor
 from babyai.model import ACModel
-=======
-from babyai.bot import Bot
->>>>>>> 63e83aae
 
 
 class Agent(ABC):
