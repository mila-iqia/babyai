import copy
import gym
import time
import datetime
import numpy as np
import sys
import itertools
import torch
from babyai.evaluate import batch_evaluate
import babyai.utils as utils
from babyai.rl import DictList
from babyai.model import ACModel
import multiprocessing
import os
import json
import logging

logger = logging.getLogger(__name__)


class ImitationLearning(object):
    def __init__(self, args, ):
        self.args = args

        utils.seed(self.args.seed)

        # args.env is a list when training on multiple environments
        if getattr(args, 'multi_env', None):
            self.env = [gym.make(item) for item in args.multi_env]

            self.train_demos = []
            for demos, episodes in zip(args.multi_demos, args.multi_episodes):
                demos_path = utils.get_demos_path(demos, None, None, valid=False)
                logger.info('loading {} of {} demos'.format(episodes, demos))
                train_demos = utils.load_demos(demos_path)
                logger.info('loaded demos')
                if episodes > len(train_demos):
                    raise ValueError("there are only {} train demos in {}".format(len(train_demos), demos))
                self.train_demos.extend(train_demos[:episodes])
                logger.info('So far, {} demos loaded'.format(len(self.train_demos)))

            self.val_demos = []
            for demos, episodes in zip(args.multi_demos, [args.val_episodes] * len(args.multi_demos)):
                demos_path_valid = utils.get_demos_path(demos, None, None, valid=True)
                logger.info('loading {} of {} valid demos'.format(episodes, demos))
                valid_demos = utils.load_demos(demos_path_valid)
                logger.info('loaded demos')
                if episodes > len(valid_demos):
                    logger.info('Using all the available {} demos to evaluate valid. accuracy'.format(len(valid_demos)))
                self.val_demos.extend(valid_demos[:episodes])
                logger.info('So far, {} valid demos loaded'.format(len(self.val_demos)))

            logger.info('Loaded all demos')

            observation_space = self.env[0].observation_space
            action_space = self.env[0].action_space

        else:
            self.env = gym.make(self.args.env)

            demos_path = utils.get_demos_path(args.demos, args.env, args.demos_origin, valid=False)
            demos_path_valid = utils.get_demos_path(args.demos, args.env, args.demos_origin, valid=True)

            logger.info('loading demos')
            self.train_demos = utils.load_demos(demos_path)
            logger.info('loaded demos')
            if args.episodes:
                if args.episodes > len(self.train_demos):
                    raise ValueError("there are only {} train demos".format(len(self.train_demos)))
                self.train_demos = self.train_demos[:args.episodes]

            self.val_demos = utils.load_demos(demos_path_valid)
            if args.val_episodes > len(self.val_demos):
                logger.info('Using all the available {} demos to evaluate valid. accuracy'.format(len(self.val_demos)))
            self.val_demos = self.val_demos[:self.args.val_episodes]

            observation_space = self.env.observation_space
            action_space = self.env.action_space

<<<<<<< HEAD
        if hasattr(args, 'pretrained_model'):
            pretrained_model = args.pretrained_model
        else:
            pretrained_model = None

        self.obss_preprocessor = utils.ObssPreprocessor(args.model, observation_space, pretrained_model)
=======
        self.obss_preprocessor = utils.ObssPreprocessor(args.model, observation_space,
                                                        getattr(self.args, 'pretrained_model', None))
>>>>>>> 865a2282

        # Define actor-critic model
        self.acmodel = utils.load_model(args.model, raise_not_found=False)
        if self.acmodel is None:
            if getattr(self.args, 'pretrained_model', None):
                self.acmodel = utils.load_model(args.pretrained_model, raise_not_found=True)
            else:
                self.acmodel = ACModel(self.obss_preprocessor.obs_space, action_space,
                                       args.image_dim, args.memory_dim, args.instr_dim,
                                       not self.args.no_instr, self.args.instr_arch,
                                       not self.args.no_mem, self.args.arch)
        self.obss_preprocessor.vocab.save()
        utils.save_model(self.acmodel, args.model)

        self.acmodel.train()
        if torch.cuda.is_available():
            self.acmodel.cuda()

        self.optimizer = torch.optim.Adam(self.acmodel.parameters(), self.args.lr, eps=self.args.optim_eps)
        self.scheduler = torch.optim.lr_scheduler.StepLR(self.optimizer, step_size=100, gamma=0.9)

        self.device = torch.device("cuda" if torch.cuda.is_available() else "cpu")

    @staticmethod
    def default_model_name(args):
        if getattr(args, 'multi_env', None):
            # It's better to specify one's own model name for this scenario
            named_envs = '-'.join(args.multi_env)
        else:
            named_envs = args.env

        # Define model name
        suffix = datetime.datetime.now().strftime("%y-%m-%d-%H-%M-%S")
        instr = args.instr_arch if args.instr_arch else "noinstr"
        model_name_parts = {
            'envs': named_envs,
            'arch': args.arch,
            'instr': instr,
            'seed': args.seed,
            'suffix': suffix}
        default_model_name = "{envs}_IL_{arch}_{instr}_seed{seed}_{suffix}".format(**model_name_parts)
        if getattr(args, 'pretrained_model', None):
            default_model_name = args.pretrained_model + '_pretrained_' + default_model_name
        return default_model_name

    def starting_indexes(self, num_frames):
        if num_frames % self.args.recurrence == 0:
            return np.arange(0, num_frames, self.args.recurrence)
        else:
            return np.arange(0, num_frames, self.args.recurrence)[:-1]

    def run_epoch_recurrence(self, demos, is_training=False):
        indices = list(range(len(demos)))
        if is_training:
            np.random.shuffle(indices)
        batch_size = min(self.args.batch_size, len(demos))
        offset = 0

        if not is_training:
            self.acmodel.eval()

        # Log dictionary
        log = {"entropy": [], "policy_loss": [], "accuracy": []}

        start_time = time.time()
        frames = 0
        for batch_index in range(len(indices) // batch_size):
            logger.info("batch {}, FPS so far {}".format(
                batch_index, frames / (time.time() - start_time) if frames else 0))
            batch = [demos[i] for i in indices[offset: offset + batch_size]]
            frames += sum([len(demo[3]) for demo in batch])

            _log = self.run_epoch_recurrence_one_batch(batch, is_training=is_training)

            log["entropy"].append(_log["entropy"])
            log["policy_loss"].append(_log["policy_loss"])
            log["accuracy"].append(_log["accuracy"])

            offset += batch_size

        if not is_training:
            self.acmodel.train()

        return log

    def run_epoch_recurrence_one_batch(self, batch, is_training=False):
        batch = utils.demos.transform_demos(batch)
        batch.sort(key=len, reverse=True)
        # Constructing flat batch and indices pointing to start of each demonstration
        flat_batch = []
        inds = [0]

        for demo in batch:
            flat_batch += demo
            inds.append(inds[-1] + len(demo))

        flat_batch = np.array(flat_batch)
        inds = inds[:-1]
        num_frames = len(flat_batch)

        mask = np.ones([len(flat_batch)], dtype=np.float64)
        mask[inds] = 0
        mask = torch.tensor(mask, device=self.device, dtype=torch.float).unsqueeze(1)

        # Observations, true action, values and done for each of the stored demostration
        obss, action_true, done = flat_batch[:, 0], flat_batch[:, 1], flat_batch[:, 2]
        action_true = torch.tensor([action for action in action_true], device=self.device, dtype=torch.long)

        # Memory to be stored
        memories = torch.zeros([len(flat_batch), self.acmodel.memory_size], device=self.device)
        episode_ids = np.zeros(len(flat_batch))
        memory = torch.zeros([len(batch), self.acmodel.memory_size], device=self.device)

        preprocessed_first_obs = self.obss_preprocessor(obss[inds], device=self.device)
        instr_embedding = self.acmodel._get_instr_embedding(preprocessed_first_obs.instr)

        # Loop terminates when every observation in the flat_batch has been handled
        while True:
            # taking observations and done located at inds
            obs = obss[inds]
            done_step = done[inds]
            preprocessed_obs = self.obss_preprocessor(obs, device=self.device)
            with torch.no_grad():
                # taking the memory till len(inds), as demos beyond that have already finished
                new_memory = self.acmodel(
                    preprocessed_obs,
                    memory[:len(inds), :], instr_embedding[:len(inds)])['memory']

            memories[inds, :] = memory[:len(inds), :]
            memory[:len(inds), :] = new_memory
            episode_ids[inds] = range(len(inds))

            # Updating inds, by removing those indices corresponding to which the demonstrations have finished
            inds = inds[:len(inds) - sum(done_step)]
            if len(inds) == 0:
                break

            # Incrementing the remaining indices
            inds = [index + 1 for index in inds]

        # Here, actual backprop upto args.recurrence happens
        final_loss = 0
        final_entropy, final_policy_loss, final_value_loss = 0, 0, 0

        indexes = self.starting_indexes(num_frames)
        memory = memories[indexes]
        accuracy = 0
        total_frames = len(indexes) * self.args.recurrence
        for _ in range(self.args.recurrence):
            obs = obss[indexes]
            preprocessed_obs = self.obss_preprocessor(obs, device=self.device)
            action_step = action_true[indexes]
            mask_step = mask[indexes]
            model_results = self.acmodel(
                preprocessed_obs, memory * mask_step,
                instr_embedding[episode_ids[indexes]])
            dist = model_results['dist']
            memory = model_results['memory']

            entropy = dist.entropy().mean()
            policy_loss = -dist.log_prob(action_step).mean()
            loss = policy_loss - self.args.entropy_coef * entropy
            action_pred = dist.probs.max(1, keepdim=True)[1]
            accuracy += float((action_pred == action_step.unsqueeze(1)).sum()) / total_frames
            final_loss += loss
            final_entropy += entropy
            final_policy_loss += policy_loss
            indexes += 1

        final_loss /= self.args.recurrence

        if is_training:
            self.optimizer.zero_grad()
            final_loss.backward()
            self.optimizer.step()

        log = {}
        log["entropy"] = float(final_entropy / self.args.recurrence)
        log["policy_loss"] = float(final_policy_loss / self.args.recurrence)
        log["accuracy"] = float(accuracy)

        return log

    def validate(self, episodes, verbose=True):
        # Seed needs to be reset for each validation, to ensure consistency
        utils.seed(self.args.val_seed)

        if verbose:
            logger.info("Validating the model")
        if getattr(self.args, 'multi_env', None):
            agent = utils.load_agent(self.env[0], model_name=self.args.model, argmax=True)
        else:
            agent = utils.load_agent(self.env, model_name=self.args.model, argmax=True)

        # Setting the agent model to the current model
        agent.model = self.acmodel

        agent.model.eval()
        logs = []

        for env_name in ([self.args.env] if not getattr(self.args, 'multi_env', None)
                         else self.args.multi_env):
            logs += [batch_evaluate(agent, env_name, self.args.val_seed, episodes)]
        agent.model.train()

        return logs

    def collect_returns(self):
        logs = self.validate(episodes=self.args.eval_episodes, verbose=False)
        mean_return = {tid: np.mean(log["return_per_episode"]) for tid, log in enumerate(logs)}
        return mean_return

    def train(self, train_demos, writer, csv_writer, status_path, header, reset_status=False):
        # Load the status
        def initial_status():
            return {'i': 0,
                    'num_frames': 0,
                    'patience': 0}

        status = initial_status()
        if os.path.exists(status_path) and not reset_status:
            with open(status_path, 'r') as src:
                status = json.load(src)
        elif not os.path.exists(os.path.dirname(status_path)):
            # Ensure that the status directory exists
            os.makedirs(os.path.dirname(status_path))

        # If the batch size is larger than the number of demos, we need to lower the batch size
        if self.args.batch_size > len(train_demos):
            self.args.batch_size = len(train_demos)
            logger.info("Batch size too high. Setting it to the number of train demos ({})".format(len(train_demos)))

        # Model saved initially to avoid "Model not found Exception" during first validation step
        utils.save_model(self.acmodel, self.args.model)

        # best mean return to keep track of performance on validation set
        best_success_rate, patience, i = 0, 0, 0
        total_start_time = time.time()

        while status['i'] < getattr(self.args, 'epochs', int(1e9)):
            if 'patience' not in status:  # if for some reason you're finetuining with IL an RL pretrained agent
                status['patience'] = 0
            # Do not learn if using a pre-trained model that already lost patience
            if status['patience'] > self.args.patience:
                break
            if status['num_frames'] > self.args.frames:
                break

            status['i'] += 1
            i = status['i']
            update_start_time = time.time()

            # Learning rate scheduler
            self.scheduler.step()

            log = self.run_epoch_recurrence(train_demos, is_training=True)
            total_len = sum([len(item[3]) for item in train_demos])
            status['num_frames'] += total_len

            update_end_time = time.time()

            # Print logs
            if status['i'] % self.args.log_interval == 0:
                total_ellapsed_time = int(time.time() - total_start_time)

                fps = total_len / (update_end_time - update_start_time)
                duration = datetime.timedelta(seconds=total_ellapsed_time)

                for key in log:
                    log[key] = np.mean(log[key])

                train_data = [status['i'], status['num_frames'], fps, total_ellapsed_time,
                              log["entropy"], log["policy_loss"], log["accuracy"]]

                logger.info(
                    "U {} | F {:06} | FPS {:04.0f} | D {} | H {:.3f} | pL {: .3f} | A {: .3f}".format(*train_data))

                # Log the gathered data only when we don't evaluate the validation metrics. It will be logged anyways
                # afterwards when status['i'] % self.args.val_interval == 0
                if status['i'] % self.args.val_interval != 0:
                    # instantiate a validation_log with empty strings when no validation is done
                    validation_data = [''] * len([key for key in header if 'valid' in key])
                    assert len(header) == len(train_data + validation_data)
                    if self.args.tb:
                        for key, value in zip(header, train_data):
                            writer.add_scalar(key, float(value), status['num_frames'])
                    csv_writer.writerow(train_data + validation_data)

            if status['i'] % self.args.val_interval == 0:

                valid_log = self.validate(self.args.val_episodes)
                mean_return = [np.mean(log['return_per_episode']) for log in valid_log]
                success_rate = [np.mean([1 if r > 0 else 0 for r in log['return_per_episode']]) for log in
                                valid_log]

                val_log = self.run_epoch_recurrence(self.val_demos)
                validation_accuracy = np.mean(val_log["accuracy"])

                if status['i'] % self.args.log_interval == 0:
                    validation_data = [validation_accuracy] + mean_return + success_rate
                    logger.info(("Validation: A {: .3f} " + ("| R {: .3f} " * len(mean_return) +
                                                             "| S {: .3f} " * len(success_rate))
                                 ).format(*validation_data))

                    assert len(header) == len(train_data + validation_data)
                    if self.args.tb:
                        for key, value in zip(header, train_data + validation_data):
                            writer.add_scalar(key, float(value), status['num_frames'])
                    csv_writer.writerow(train_data + validation_data)

                # In case of a multi-env, the update condition would be "better mean success rate" !
                if np.mean(success_rate) > best_success_rate:
                    best_success_rate = np.mean(success_rate)
                    status['patience'] = 0
                    with open(status_path, 'w') as dst:
                        json.dump(status, dst)
                    # Saving the model
                    logger.info("Saving best model")

                    if torch.cuda.is_available():
                        self.acmodel.cpu()
                    utils.save_model(self.acmodel, self.args.model + "_best")
                    self.obss_preprocessor.vocab.save(utils.get_vocab_path(self.args.model + "_best"))
                    if torch.cuda.is_available():
                        self.acmodel.cuda()
                else:
                    status['patience'] += 1
                    logger.info(
                        "Losing patience, new value={}, limit={}".format(status['patience'], self.args.patience))

                if torch.cuda.is_available():
                    self.acmodel.cpu()
                utils.save_model(self.acmodel, self.args.model)
                if torch.cuda.is_available():
                    self.acmodel.cuda()
                with open(status_path, 'w') as dst:
                    json.dump(status, dst)<|MERGE_RESOLUTION|>--- conflicted
+++ resolved
@@ -77,17 +77,8 @@
             observation_space = self.env.observation_space
             action_space = self.env.action_space
 
-<<<<<<< HEAD
-        if hasattr(args, 'pretrained_model'):
-            pretrained_model = args.pretrained_model
-        else:
-            pretrained_model = None
-
-        self.obss_preprocessor = utils.ObssPreprocessor(args.model, observation_space, pretrained_model)
-=======
         self.obss_preprocessor = utils.ObssPreprocessor(args.model, observation_space,
                                                         getattr(self.args, 'pretrained_model', None))
->>>>>>> 865a2282
 
         # Define actor-critic model
         self.acmodel = utils.load_model(args.model, raise_not_found=False)
