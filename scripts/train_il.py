--- conflicted
+++ resolved
@@ -35,11 +35,7 @@
 parser.add_argument("--multi-episodes", type=int, nargs='*', default=None,
                     help="number of episodes of demos to use from each file (REQUIRED when multi-env is specified)")
 parser.add_argument("--save-interval", type=int, default=1,
-<<<<<<< HEAD
-                    help="number of updates between two saves (default: 1, 0 means no saving)")
-=======
                     help="number of epochs between two saves (default: 1, 0 means no saving)")
->>>>>>> 0e380275
 
 
 def main(args):
