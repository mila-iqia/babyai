--- conflicted
+++ resolved
@@ -26,16 +26,10 @@
 import sys
 import logging
 import babyai.utils as utils
-<<<<<<< HEAD
-from babyai.algos.imitation import ImitationLearning
+from babyai.arguments import ArgumentParser
+from babyai.imitation import ImitationLearning
 from babyai.evaluate import batch_evaluate, evaluate
 from babyai.utils.agent import BotAgent, BotAdvisorAgent
-=======
-from babyai.arguments import ArgumentParser
-from babyai.imitation import ImitationLearning
-from babyai.evaluate import batch_evaluate
-from babyai.utils.agent import BotAgent
->>>>>>> 63e83aae
 import torch
 import blosc
 from babyai.utils.agent import DemoAgent
@@ -57,7 +51,9 @@
                     help="number of demos used for evaluation while growing the training set")
 parser.add_argument("--finetune", action="store_true", default=False,
                     help="fine-tune the model at every phase instead of retraining")
-<<<<<<< HEAD
+parser.add_argument("--phases", type=int, default=1000,
+                    help="maximum number of phases to train for")
+
 parser.add_argument("--dagger", action="store_true", default=False,
                     help="Use DaGGER to add demos")
 parser.add_argument("--continue-dagger", action="store_true", default=False,
@@ -70,19 +66,10 @@
                     help="If not specified, no full bot demos are considered (args.start_demos is useless)")
 parser.add_argument("--additive-train-set-size", type=int, default=None,
                     help="If set, then train site size is additive, and this overrides args.demo_grow_factor")
-=======
-parser.add_argument("--phases", type=int, default=1000,
-                    help="maximum number of phases to train for")
->>>>>>> 63e83aae
-
-
-<<<<<<< HEAD
+
+logger = logging.getLogger(__name__)
+
 check_obss_equality = DemoAgent.check_obss_equality
-
-=======
-logger = logging.getLogger(__name__)
->>>>>>> 63e83aae
-
 def evaluate_agent(il_learn, eval_seed, num_eval_demos, return_obss_actions=False):
     """
     Evaluate the agent on some number of episodes and return the seeds for the
@@ -228,11 +215,7 @@
     return demos
 
 
-<<<<<<< HEAD
-def grow_training_set(il_learn, train_demos, grow_factor, eval_seed, dagger=False, mean_steps=None):
-=======
-def grow_training_set(il_learn, train_demos, eval_seed, grow_factor, num_eval_demos):
->>>>>>> 63e83aae
+def grow_training_set(il_learn, train_demos, eval_seed, grow_factor, num_eval_demos, dagger=False, mean_steps=None):
     """
     Grow the training set of demonstrations by some factor
     """
@@ -245,12 +228,6 @@
 
     logger.info("Generating {} new demos for {}".format(num_new_demos, il_learn.args.env))
 
-<<<<<<< HEAD
-    # TODO: auto-adjust this parameter in function of success rate
-    num_eval_demos = 1024
-
-=======
->>>>>>> 63e83aae
     # Add new demos until we rearch the new target size
     while len(train_demos) < new_train_set_size:
         num_new_demos = new_train_set_size - len(train_demos)
@@ -329,15 +306,12 @@
 
     model_name = args.model
 
-<<<<<<< HEAD
     if args.dagger:
         mean_steps = get_bot_mean(args.env, args.episodes_to_evaluate_mean, args.seed)
     else:
         mean_steps = None
-    for phase_no in range(0, 1000000):
-=======
+
     for phase_no in range(0, args.phases):
->>>>>>> 63e83aae
         logger.info("Starting phase {} with {} demos".format(phase_no, len(train_demos)))
 
         if not args.finetune:
@@ -345,10 +319,9 @@
             logging.info("Creating new model to be trained from scratch")
             args.model = model_name + ('_phase_%d' % phase_no)
             il_learn = ImitationLearning(args)
-        print([len(actions) for _, _, _, actions in train_demos])
+
         # Train the imitation learning agent
-        if train_demos:
-            print(str(phase_no) + 'st phase')
+        if len(train_demos) > 0:
             il_learn.train(train_demos, writer, csv_writer, status_path, header, reset_status=True)
 
         # Stopping criterion
@@ -359,11 +332,8 @@
             logger.info("Reached target success rate with {} demos, stopping".format(len(train_demos)))
             break
 
-<<<<<<< HEAD
-        eval_seed = grow_training_set(il_learn, train_demos, args.demo_grow_factor, eval_seed, args.dagger, mean_steps)
-=======
-        eval_seed = grow_training_set(il_learn, train_demos, eval_seed, args.demo_grow_factor, args.num_eval_demos)
->>>>>>> 63e83aae
+        eval_seed = grow_training_set(il_learn, train_demos, eval_seed, args.demo_grow_factor, args.num_eval_demos,
+                                      args.dagger, mean_steps)
 
 
 if __name__ == "__main__":
